import glob
import itertools
import os
from pkg_resources import resource_filename
import warnings

import mbuild as mb
import networkx as nx
import numpy as np
import parmed as pmd
import simtk.openmm.app.element as elem
import simtk.unit as u
from simtk import openmm as mm
from simtk.openmm import app
from simtk.openmm.app.forcefield import (NoCutoff, CutoffNonPeriodic, HBonds,
                                         AllBonds, HAngles, NonbondedGenerator,
                                         _convertParameterToNumber)

from foyer.atomtyper import find_atomtypes
from foyer.exceptions import FoyerError
from foyer import smarts


def generate_topology(non_omm_topology, non_element_types=None):
    """Create an OpenMM Topology from another supported topology structure. """
    if non_element_types is None:
        non_element_types = set()

    if isinstance(non_omm_topology, pmd.Structure):
        return _topology_from_parmed(non_omm_topology, non_element_types)
    elif isinstance(non_omm_topology, mb.Compound):
        return _topology_from_mbuild(non_omm_topology, non_element_types)
    else:
        raise FoyerError('Unknown topology format: {}\n'
                         'Supported formats are: '
                         '"parmed.Structure", '
                         '"mbuild.Compound", '
                         '"openmm.app.Topology"'.format(non_omm_topology))


def _topology_from_parmed(structure, non_element_types):
    """Convert a ParmEd Structure to an OpenMM Topology. """
    topology = app.Topology()
    chain = topology.addChain()

    residue = topology.addResidue(structure.title, chain)
    atoms = dict()  # pmd.Atom: omm.Atom

    for pmd_atom in structure.atoms:
        name = pmd_atom.name
        if pmd_atom.element in non_element_types:
            element = non_element_types[pmd_atom.element]
        else:
            if pmd_atom.atomic_number != 0:
                element = elem.Element.getByAtomicNumber(pmd_atom.atomic_number)
            else:
                element = elem.Element.getBySymbol(pmd_atom.name)

        omm_atom = topology.addAtom(name, element, residue)
        atoms[pmd_atom] = omm_atom
        omm_atom.bond_partners = []

    for bond in structure.bonds:
        atom1 = atoms[bond.atom1]
        atom2 = atoms[bond.atom2]
        topology.addBond(atom1, atom2)
        atom1.bond_partners.append(atom2)
        atom2.bond_partners.append(atom1)
    if structure.box_vectors and np.any([x._value for x in structure.box_vectors]):
        topology.setPeriodicBoxVectors(structure.box_vectors)

    positions = structure.positions
    return topology, positions


def _topology_from_mbuild(compound, non_element_types):
    """Convert an mBuild Compound to an OpenMM Topology. """
    topology = app.Topology()
    chain = topology.addChain()

    residue = topology.addResidue(compound.name, chain)
    atoms = dict()  # mb.Particle: omm.Atom

    for mb_particle in compound.particles():
        name = mb_particle.name
        if mb_particle.name in non_element_types:
            element = non_element_types[mb_particle.name]
        else:
            element = elem.Element.getBySymbol(mb_particle.name)

        omm_atom = topology.addAtom(name, element, residue)
        atoms[mb_particle] = omm_atom
        omm_atom.bond_partners = []

    for bond in compound.bonds():
        atom1 = atoms[bond[0]]
        atom2 = atoms[bond[1]]
        topology.addBond(atom1, atom2)
        atom1.bond_partners.append(atom2)
        atom2.bond_partners.append(atom1)
    bounding_box = compound.boundingbox
    box_vectors = [[0, 0, 0] * u.nanometer,
                   [0, 0, 0] * u.nanometer,
                   [0, 0, 0] * u.nanometer]
    box_vectors[0][0] = (compound.periodicity[1] or
                         bounding_box.lengths[0]) * u.nanometer
    box_vectors[1][1] = (compound.periodicity[1] or
                         bounding_box.lengths[1]) * u.nanometer
    box_vectors[2][2] = (compound.periodicity[2] or
                         bounding_box.lengths[2]) * u.nanometer
    topology.setPeriodicBoxVectors(box_vectors)

    positions = compound.xyz
    return topology, positions


class Forcefield(app.ForceField):
    """

    Parameters
    ----------
    forcefield_files : list of str, optional, default=None
        List of forcefield files to load.
    name : str, optional, default=None
        Name of a forcefield to load that is packaged within foyer.


    """
    def __init__(self, forcefield_files=None, name=None):
        self.atomTypeDefinitions = dict()
        self.atomTypeOverrides = dict()
        self.atomTypeDesc = dict()
        self._included_forcefields = dict()
        self.non_element_types = dict()

        all_files_to_load = []
        if forcefield_files is not None:
            if isinstance(forcefield_files, (list, tuple, set)):
                for file in forcefield_files:
                    all_files_to_load.append(file)
            else:
                all_files_to_load.append(forcefield_files)

        if name is not None:
            try:
                file = self.included_forcefields[name]
            except KeyError:
                raise IOError('Forcefield {} cannot be found'.format(name))
            else:
                all_files_to_load.append(file)

        super(Forcefield, self).__init__(*all_files_to_load)

        self.parser = smarts.SMARTS(self.non_element_types)

    @property
    def included_forcefields(self):
        if any(self._included_forcefields):
            return self._included_forcefields

        resource_extension = '.xml'
        ff_dir = resource_filename('foyer', 'forcefields')
        ff_filepaths = set(glob.glob(os.path.join(ff_dir, '*'+resource_extension)))

        for ff_filepath in ff_filepaths:
            _, ff_file = os.path.split(ff_filepath)
            basename = ff_file[:-len(resource_extension)]
            self._included_forcefields[basename] = ff_filepath
        return self._included_forcefields

    def _create_element(self, element, mass):
        if not isinstance(element, elem.Element):
            try:
                element = elem.get_by_symbol(element)
            except KeyError:
                # Enables support for non-atomistic "element types"
                if element not in self.non_element_types:
                    warnings.warn('Non-atomistic element type detected. '
                                  'Creating custom element for {}'.format(element))
                element = elem.Element(number=0,
                                       mass=mass,
                                       name=element,
                                       symbol=element)
        return element

    def registerAtomType(self, parameters):
        """Register a new atom type. """
        name = parameters['name']
        if name in self._atomTypes:
            raise ValueError('Found multiple definitions for atom type: '+name)
        atomClass = parameters['class']
        mass = _convertParameterToNumber(parameters['mass'])
        element = None
        if 'element' in parameters:
            element = self._create_element(parameters['element'], mass)
            self.non_element_types[element.name] = element

        self._atomTypes[name] = self.__class__._AtomType(name, atomClass, mass, element)
        if atomClass in self._atomClasses:
            typeSet = self._atomClasses[atomClass]
        else:
            typeSet = set()
            self._atomClasses[atomClass] = typeSet
        typeSet.add(name)
        self._atomClasses[''].add(name)

        name = parameters['name']
        if 'def' in parameters:
            self.atomTypeDefinitions[name] = parameters['def']
        if 'overrides' in parameters:
            overrides = set(parameters['overrides'].split(","))
            if overrides:
                self.atomTypeOverrides[name] = overrides
        if 'des' in parameters:
            self.atomTypeDesc[name] = parameters['desc']

    def apply(self, topology, *args, **kwargs):
        if not isinstance(topology, app.Topology):
            topology, positions = generate_topology(topology, self.non_element_types)
        else:
            pass
        box_vectors = topology.getPeriodicBoxVectors()
        system = self.createSystem(topology, *args, **kwargs)
        structure = pmd.openmm.load_topology(topology=topology, system=system)
        structure.positions = positions
        if box_vectors is not None:
            structure.box_vectors = box_vectors
        return structure

    def createSystem(self, topology, atomtype=True, nonbondedMethod=NoCutoff,
                     nonbondedCutoff=1.0*u.nanometer, constraints=None,
                     rigidWater=True, removeCMMotion=True, hydrogenMass=None,
                     **args):
        """Construct an OpenMM System representing a Topology with this force field.

        Parameters
        ----------
        topology : Topology
            The Topology for which to create a System
        nonbondedMethod : object=NoCutoff
            The method to use for nonbonded interactions.  Allowed values are
            NoCutoff, CutoffNonPeriodic, CutoffPeriodic, Ewald, or PME.
        nonbondedCutoff : distance=1*nanometer
            The cutoff distance to use for nonbonded interactions
        constraints : object=None
            Specifies which bonds and angles should be implemented with constraints.
            Allowed values are None, HBonds, AllBonds, or HAngles.
        rigidWater : boolean=True
            If true, water molecules will be fully rigid regardless of the value
            passed for the constraints argument
        removeCMMotion : boolean=True
            If true, a CMMotionRemover will be added to the System
        hydrogenMass : mass=None
            The mass to use for hydrogen atoms bound to heavy atoms.  Any mass
            added to a hydrogen is subtracted from the heavy atom to keep
            their total mass the same.
        args
             Arbitrary additional keyword arguments may also be specified.
             This allows extra parameters to be specified that are specific to
             particular force fields.

        Returns
        -------
        system
            the newly created System
        """
<<<<<<< HEAD
        if atomtype:
            G = nx.Graph()
            G.add_nodes_from(topology.atoms())
            G.add_edges_from(topology.bonds())
            cycles = nx.cycle_basis(G)
=======

        # Atomtype the system.
        G = nx.Graph()
        G.add_nodes_from(topology.atoms())
        G.add_edges_from(topology.bonds())
        cycles = nx.cycle_basis(G)
>>>>>>> 00beaebd

            for atom in topology.atoms():
                atom.cycles = set()

            for cycle in cycles:
                for atom in cycle:
                    atom.cycles.add(tuple(cycle))

            find_atomtypes(topology, forcefield=self)

        data = app.ForceField._SystemData()
        data.atoms = list(topology.atoms())
        for atom in data.atoms:
            data.excludeAtomWith.append([])

        # Make a list of all bonds
        for bond in topology.bonds():
            data.bonds.append(app.ForceField._BondData(bond[0].index, bond[1].index))

        # Record which atoms are bonded to each other atom
        bondedToAtom = []
        for i in range(len(data.atoms)):
            bondedToAtom.append(set())
            data.atomBonds.append([])
        for i in range(len(data.bonds)):
            bond = data.bonds[i]
            bondedToAtom[bond.atom1].add(bond.atom2)
            bondedToAtom[bond.atom2].add(bond.atom1)
            data.atomBonds[bond.atom1].append(i)
            data.atomBonds[bond.atom2].append(i)

        # TODO: Better way to lookup nonbonded parameters...?
        nonbonded_params = None
        for generator in self.getGenerators():
            if isinstance(generator, NonbondedGenerator):
                nonbonded_params = generator.params.paramsForType
                break

        for chain in topology.chains():
            for res in chain.residues():
                for atom in res.atoms():
                    data.atomType[atom] = atom.id
                    if nonbonded_params:
                        params = nonbonded_params[atom.id]
                        data.atomParameters[atom] = params

        # Create the System and add atoms
        sys = mm.System()
        for atom in topology.atoms():
            # Look up the atom type name, returning a helpful error message if it cannot be found.
            if atom not in data.atomType:
                raise Exception("Could not identify atom type for atom '%s'." % str(atom))
            typename = data.atomType[atom]

            # Look up the type name in the list of registered atom types, returning a helpful error message if it cannot be found.
            if typename not in self._atomTypes:
                msg  = "Could not find typename '%s' for atom '%s' in list of known atom types.\n" % (typename, str(atom))
                msg += "Known atom types are: %s" % str(self._atomTypes.keys())
                raise Exception(msg)

            # Add the particle to the OpenMM system.
            mass = self._atomTypes[typename].mass
            sys.addParticle(mass)

        # Adjust hydrogen masses if requested.
        if hydrogenMass is not None:
            if not u.is_quantity(hydrogenMass):
                hydrogenMass *= u.dalton
            for atom1, atom2 in topology.bonds():
                if atom1.element == elem.hydrogen:
                    (atom1, atom2) = (atom2, atom1)
                if atom2.element == elem.hydrogen and atom1.element not in (elem.hydrogen, None):
                    transferMass = hydrogenMass-sys.getParticleMass(atom2.index)
                    sys.setParticleMass(atom2.index, hydrogenMass)
                    sys.setParticleMass(atom1.index, sys.getParticleMass(atom1.index)-transferMass)

        # Set periodic boundary conditions.
        boxVectors = topology.getPeriodicBoxVectors()
        if boxVectors is not None:
            sys.setDefaultPeriodicBoxVectors(boxVectors[0], boxVectors[1], boxVectors[2])
        elif nonbondedMethod not in [NoCutoff, CutoffNonPeriodic]:
            raise ValueError('Requested periodic boundary conditions for a Topology that does not specify periodic box dimensions')

        # Make a list of all unique angles
        uniqueAngles = set()
        for bond in data.bonds:
            for atom in bondedToAtom[bond.atom1]:
                if atom != bond.atom2:
                    if atom < bond.atom2:
                        uniqueAngles.add((atom, bond.atom1, bond.atom2))
                    else:
                        uniqueAngles.add((bond.atom2, bond.atom1, atom))
            for atom in bondedToAtom[bond.atom2]:
                if atom != bond.atom1:
                    if atom > bond.atom1:
                        uniqueAngles.add((bond.atom1, bond.atom2, atom))
                    else:
                        uniqueAngles.add((atom, bond.atom2, bond.atom1))
        data.angles = sorted(list(uniqueAngles))

        # Make a list of all unique proper torsions
        uniquePropers = set()
        for angle in data.angles:
            for atom in bondedToAtom[angle[0]]:
                if atom not in angle:
                    if atom < angle[2]:
                        uniquePropers.add((atom, angle[0], angle[1], angle[2]))
                    else:
                        uniquePropers.add((angle[2], angle[1], angle[0], atom))
            for atom in bondedToAtom[angle[2]]:
                if atom not in angle:
                    if atom > angle[0]:
                        uniquePropers.add((angle[0], angle[1], angle[2], atom))
                    else:
                        uniquePropers.add((atom, angle[2], angle[1], angle[0]))
        data.propers = sorted(list(uniquePropers))

        # Make a list of all unique improper torsions
        for atom in range(len(bondedToAtom)):
            bondedTo = bondedToAtom[atom]
            if len(bondedTo) > 2:
                for subset in itertools.combinations(bondedTo, 3):
                    data.impropers.append((atom, subset[0], subset[1], subset[2]))

        # Identify bonds that should be implemented with constraints
        if constraints == AllBonds or constraints == HAngles:
            for bond in data.bonds:
                bond.isConstrained = True
        elif constraints == HBonds:
            for bond in data.bonds:
                atom1 = data.atoms[bond.atom1]
                atom2 = data.atoms[bond.atom2]
                bond.isConstrained = atom1.name.startswith('H') or atom2.name.startswith('H')
        if rigidWater:
            for bond in data.bonds:
                atom1 = data.atoms[bond.atom1]
                atom2 = data.atoms[bond.atom2]
                if atom1.residue.name == 'HOH' and atom2.residue.name == 'HOH':
                    bond.isConstrained = True

        # Identify angles that should be implemented with constraints
        if constraints == HAngles:
            for angle in data.angles:
                atom1 = data.atoms[angle[0]]
                atom2 = data.atoms[angle[1]]
                atom3 = data.atoms[angle[2]]
                numH = 0
                if atom1.name.startswith('H'):
                    numH += 1
                if atom3.name.startswith('H'):
                    numH += 1
                data.isAngleConstrained.append(numH == 2 or (numH == 1 and atom2.name.startswith('O')))
        else:
            data.isAngleConstrained = len(data.angles)*[False]
        if rigidWater:
            for i in range(len(data.angles)):
                angle = data.angles[i]
                atom1 = data.atoms[angle[0]]
                atom2 = data.atoms[angle[1]]
                atom3 = data.atoms[angle[2]]
                if atom1.residue.name == 'HOH' and atom2.residue.name == 'HOH' and atom3.residue.name == 'HOH':
                    data.isAngleConstrained[i] = True

        # Add virtual sites
        for atom in data.virtualSites:
            (site, atoms, excludeWith) = data.virtualSites[atom]
            index = atom.index
            data.excludeAtomWith[excludeWith].append(index)
            if site.type == 'average2':
                sys.setVirtualSite(index, mm.TwoParticleAverageSite(atoms[0], atoms[1], site.weights[0], site.weights[1]))
            elif site.type == 'average3':
                sys.setVirtualSite(index, mm.ThreeParticleAverageSite(atoms[0], atoms[1], atoms[2], site.weights[0], site.weights[1], site.weights[2]))
            elif site.type == 'outOfPlane':
                sys.setVirtualSite(index, mm.OutOfPlaneSite(atoms[0], atoms[1], atoms[2], site.weights[0], site.weights[1], site.weights[2]))
            elif site.type == 'localCoords':
                sys.setVirtualSite(index, mm.LocalCoordinatesSite(atoms[0], atoms[1], atoms[2],
                                                                  mm.Vec3(site.originWeights[0], site.originWeights[1], site.originWeights[2]),
                                                                  mm.Vec3(site.xWeights[0], site.xWeights[1], site.xWeights[2]),
                                                                  mm.Vec3(site.yWeights[0], site.yWeights[1], site.yWeights[2]),
                                                                  mm.Vec3(site.localPos[0], site.localPos[1], site.localPos[2])))

        # Add forces to the System
        for force in self._forces:
            force.createForce(sys, data, nonbondedMethod, nonbondedCutoff, args)
        if removeCMMotion:
            sys.addForce(mm.CMMotionRemover())

        # Let force generators do postprocessing
        for force in self._forces:
            if 'postprocessSystem' in dir(force):
                force.postprocessSystem(sys, data, args)

        # Execute scripts found in the XML files.
        for script in self._scripts:
            exec(script, locals())
        return sys<|MERGE_RESOLUTION|>--- conflicted
+++ resolved
@@ -264,20 +264,11 @@
         system
             the newly created System
         """
-<<<<<<< HEAD
         if atomtype:
             G = nx.Graph()
             G.add_nodes_from(topology.atoms())
             G.add_edges_from(topology.bonds())
             cycles = nx.cycle_basis(G)
-=======
-
-        # Atomtype the system.
-        G = nx.Graph()
-        G.add_nodes_from(topology.atoms())
-        G.add_edges_from(topology.bonds())
-        cycles = nx.cycle_basis(G)
->>>>>>> 00beaebd
 
             for atom in topology.atoms():
                 atom.cycles = set()
